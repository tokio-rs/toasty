--- conflicted
+++ resolved
@@ -68,11 +68,8 @@
 indexmap = "2.6.0"
 index_vec = "0.1.4"
 jiff = "0.2.16"
-<<<<<<< HEAD
 chrono = { version = "0.4", features = ["std"], default-feature = false }
-=======
 lru = "0.16.2"
->>>>>>> 6bef5fbd
 mysql_async = { version = "0.35.1", default-features = false, features = [
     "minimal",
     "native-tls-tls",
