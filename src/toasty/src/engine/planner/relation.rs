use super::*;

use std::mem;

impl<'stmt> Planner<'_, 'stmt> {
    pub(super) fn plan_mut_relation_field(
        &mut self,
        field: &Field,
        expr: &mut stmt::Expr<'stmt>,
        selection: &stmt::Query<'stmt>,
        is_insert: bool,
    ) {
        match &field.ty {
            FieldTy::HasOne(has_one) => {
                assert_ne!(self.relations.last(), Some(&has_one.pair));

                self.relation_step(field, |planner| {
                    let model = planner.schema.model(field.id.model);
                    planner.plan_mut_has_one_expr(
                        model,
                        has_one,
                        mem::take(expr),
                        todo!(),
                        is_insert,
                    );
                });
            }
            FieldTy::HasMany(has_many) => {
                assert_ne!(self.relations.last(), Some(&has_many.pair));

                self.relation_step(field, |planner| {
                    planner.plan_mut_has_many_expr(has_many, mem::take(expr), selection);
                });
            }
            FieldTy::BelongsTo(_) => {
                self.plan_mut_belongs_to_expr(field, expr, selection, is_insert);
            }
            _ => return,
        }
    }

    pub(super) fn plan_mut_belongs_to_expr(
        &mut self,
        field: &Field,
        expr: &mut stmt::Expr<'stmt>,
        scope: &stmt::Query<'stmt>,
        is_insert: bool,
    ) {
        match expr {
            stmt::Expr::Value(v) => {
                self.plan_mut_belongs_to_value(field, v, scope, is_insert);
            }
            stmt::Expr::Stmt(_) => {
                let expr_stmt = mem::take(expr).into_stmt();
                self.plan_mut_belongs_to_stmt(field, *expr_stmt.stmt, expr, scope, is_insert);
                debug_assert!(!expr.is_stmt());
            }
            _ => todo!("expr={:#?}", expr),
        }
    }

    pub fn plan_mut_belongs_to_value(
        &mut self,
        field: &Field,
        value: &mut stmt::Value<'stmt>,
        scope: &stmt::Query<'stmt>,
        is_insert: bool,
    ) {
        if value.is_null() {
            assert!(!is_insert);

            if !field.nullable {
                todo!("invalid statement. handle this case");
            }
        } else {
            self.relation_step(field, |planner| {
                let belongs_to = field.ty.expect_belongs_to();
                let pair = planner.schema.field(belongs_to.pair);

                // If the pair is *not* has_many, then any previous assignment
                // to the pair needs to be cleared out.
                if !pair.ty.is_has_many() {
                    planner.plan_mut_belongs_to_nullify(field, scope);

                    let [fk_field] = &belongs_to.foreign_key.fields[..] else {
                        todo!("composite key")
                    };

                    let scope = stmt::Query::filter(
                        field.id.model,
                        stmt::Expr::eq(fk_field.source, value.clone()),
                    );

                    if field.nullable {
<<<<<<< HEAD
                        let mut stmt = scope.update(&planner.schema);
                        stmt.assignments.set(field.id, stmt::Value::Null);
=======
                        let mut stmt = scope.update(planner.schema);
                        stmt.set(field.id, stmt::Value::Null);
>>>>>>> a79a0782
                        planner.plan_update(stmt);
                    } else {
                        todo!("delete any models with the association currently being set");
                    }
                }
            });
        }
    }

    pub(super) fn plan_mut_belongs_to_stmt(
        &mut self,
        field: &Field,
        stmt: stmt::Statement<'stmt>,
        expr: &mut stmt::Expr<'stmt>,
        scope: &stmt::Query<'stmt>,
        is_insert: bool,
    ) {
        let belongs_to = field.ty.expect_belongs_to();

        match stmt {
            stmt::Statement::Insert(mut insert) => {
                todo!("validate {insert:#?}");
                /*
                assert!(
                    matches!(&insert.values, stmt::Expr::Record(r) if r.len() == 1),
                    "only one belongs_to should be specified"
                );
                */

                // Previous value of returning does nothing in this
                // context
                insert.returning = Some(match &belongs_to.foreign_key.fields[..] {
                    [fk_field] => stmt::Returning::Expr(stmt::Expr::field(fk_field.target)),
                    _ => {
                        todo!("composite keys");
                    }
                });

                let insertion_output = self.plan_insert(insert).unwrap();

                // An optimization that always holds for now. In the
                // future, this will not be the case. The
                // unoptimized path has not been implemented yet.
                let insertion_output = self.take_const_var(insertion_output);

                assert_eq!(1, insertion_output.len());
                *expr = insertion_output.into_iter().next().unwrap().into();
            }
            stmt::Statement::Query(query) => {
                // First, we have to try to extract the FK from the select
                // without having to perform the query
                //
                // TODO: make this less terrible lol
                let fields: Vec<_> = belongs_to
                    .foreign_key
                    .fields
                    .iter()
                    .map(|fk_field| fk_field.target)
                    .collect();

                // TODO: move this out
                let Some(e) =
                    simplify::lift_pk_select::lift_key_select(self.schema, &fields, &query)
                else {
                    todo!("belongs_to={:#?}; stmt={:#?}", belongs_to, query);
                };

                *expr = e;

                // Plan again
                self.plan_mut_belongs_to_expr(field, expr, scope, is_insert);
            }
            _ => todo!("stmt={:#?}", stmt),
        }
    }

    fn plan_mut_belongs_to_nullify(&mut self, field: &Field, scope: &stmt::Query<'stmt>) {
        self.relation_step(field, |planner| {
            let belongs_to = field.ty.expect_belongs_to();
            let pair = planner.schema.field(belongs_to.pair);

            if !pair.ty.is_has_many() && !pair.nullable {
                let mut scope = scope.clone();

                // If the belongs_to is nullable, then we want to only update
                // instances that have a belongs_to that is not null.
                if field.nullable {
                    let filter = &mut scope.body.as_select_mut().filter;
                    *filter =
                        stmt::Expr::and(filter.take(), stmt::Expr::ne(field, stmt::Value::Null));
                }

                todo!();
                /*
                planner.plan_delete(stmt::Delete {
                    selection: planner.relation_pair_scope(belongs_to.pair, scope.clone()),
                });
                */
            }
        });
    }

    /// Plan writing to a has_many field from either an insertion or update path.
    pub(super) fn plan_mut_has_many_expr(
        &mut self,
        has_many: &HasMany,
        expr: stmt::Expr<'stmt>,
        scope: &stmt::Query<'stmt>,
    ) {
        match expr {
            stmt::Expr::Stmt(expr_stmt) => {
                self.plan_mut_has_many_stmt(has_many, *expr_stmt.stmt, scope)
            }
            stmt::Expr::Concat(expr_concat) => {
                for expr in expr_concat {
                    self.plan_mut_has_many_expr(has_many, expr, scope);
                }
            }
            stmt::Expr::Value(value) => {
                self.plan_mut_has_many_value(has_many, value, scope);
            }
            _ => todo!("expr={:#?}", expr),
        }
    }

    fn plan_mut_has_many_stmt(
        &mut self,
        has_many: &HasMany,
        stmt: stmt::Statement<'stmt>,
        scope: &stmt::Query<'stmt>,
    ) {
        match stmt {
            stmt::Statement::Insert(stmt) => self.plan_mut_has_many_insert(has_many, stmt, scope),
            _ => todo!("stmt={:#?}", stmt),
        }
    }

    fn plan_mut_has_many_value(
        &mut self,
        has_many: &HasMany,
        value: stmt::Value<'stmt>,
        scope: &stmt::Query<'stmt>,
    ) {
        todo!("value={:#?}", value);
        let mut stmt = stmt::Query::filter(
            has_many.target,
            // stmt::Expr::eq(stmt::Expr::self_expr(), value),
            stmt::Expr::default(),
        )
        .update(self.schema);

        stmt.assignments
            .set(has_many.pair, stmt::ExprStmt::new(scope.clone()));
        self.plan_update(stmt);
    }

    pub(super) fn plan_mut_has_one_expr(
        &mut self,
        // Base model
        model: &Model,
        // Has one association with the base model as the source
        has_one: &HasOne,
        // Expression to use as the value for the field.
        expr: stmt::Expr<'stmt>,
        // Which instances of the base model to update
        filter: &stmt::Expr<'stmt>,
        // If the mutation is from an insert or update
        is_insert: bool,
    ) {
        match expr {
            stmt::Expr::Value(stmt::Value::Null) => {
                self.plan_mut_has_one_nullify(model, has_one, filter);
            }
            stmt::Expr::Value(value) => {
                self.plan_mut_has_one_value(model, has_one, value, filter, is_insert);
            }
            stmt::Expr::Stmt(expr_stmt) => {
                self.plan_mut_has_one_stmt(model, has_one, *expr_stmt.stmt, filter, is_insert);
            }
            expr => todo!("expr={:#?}", expr),
        }
    }

    pub(super) fn plan_mut_has_one_stmt(
        &mut self,
        model: &Model,
        has_one: &HasOne,
        stmt: stmt::Statement<'stmt>,
        filter: &stmt::Expr<'stmt>,
        is_insert: bool,
    ) {
        match stmt {
            stmt::Statement::Insert(stmt) => {
                self.plan_mut_has_one_insert(model, has_one, stmt, filter, is_insert)
            }
            _ => todo!("stmt={:#?}", stmt),
        }
    }

    pub(super) fn plan_mut_has_one_nullify(
        &mut self,
        model: &Model,
        has_one: &HasOne,
        filter: &stmt::Expr<'stmt>,
    ) {
        let pair_scope = self.relation_pair_scope(model, has_one.pair, filter);

        if self.schema.field(has_one.pair).nullable {
            // TODO: unify w/ has_many ops?
<<<<<<< HEAD
            let mut stmt = pair_scope.update(&self.schema);
            stmt.assignments.set(has_one.pair, stmt::Value::Null);
=======
            let mut stmt = pair_scope.update(self.schema);
            stmt.set(has_one.pair, stmt::Value::Null);
>>>>>>> a79a0782
            self.plan_update(stmt);
        } else {
            self.plan_delete(pair_scope.delete());
        }
    }

    pub(super) fn plan_mut_has_one_value(
        &mut self,
        model: &Model,
        has_one: &HasOne,
        value: stmt::Value<'stmt>,
        filter: &stmt::Expr<'stmt>,
        is_insert: bool,
    ) {
        // Only nullify if calling from an update context
        if !is_insert {
            // Update the row of the existing association (if there is one)
            self.plan_mut_has_one_nullify(model, has_one, filter);
        }

        todo!("value = {:#?}", value);

        /*
        let mut stmt = stmt::Query::filter(
            has_one.target,
            // stmt::Expr::eq(stmt::Expr::self_expr(), value),
            stmt::Expr::default(),
        )
        .update(self.schema);

        stmt.assignments
            .set(has_one.pair, stmt::ExprStmt::new(scope.clone()));

        self.plan_update(stmt);
        */
    }

    fn plan_mut_has_many_insert(
        &mut self,
        has_many: &HasMany,
        mut stmt: stmt::Insert<'stmt>,
        scope: &stmt::Query<'stmt>,
    ) {
        // Returning does nothing in this context.
        stmt.returning = None;

        /*
            stmt.target.and(
                self.relation_pair_scope(has_many.pair, scope.clone())
                    .body
                    .into_select()
                    .filter,
            );
        */
        todo!();

        self.plan_insert(stmt);
    }

    fn plan_mut_has_one_insert(
        &mut self,
        model: &Model,
        has_one: &HasOne,
        mut stmt: stmt::Insert<'stmt>,
        filter: &stmt::Expr<'stmt>,
        is_insert: bool,
    ) {
        // Returning does nothing in this context
        stmt.returning = None;

        // Only nullify if calling from an update context
        if !is_insert {
            // Update the row of the existing association (if there is one)
            self.plan_mut_has_one_nullify(model, has_one, filter);
        }

        /*
        stmt.target.and(
            self.relation_pair_scope(has_one.pair, scope.clone())
                .body
                .into_select()
                .filter,
        );
        */
        todo!();

        self.plan_insert(stmt);
    }

    /// Translate a source model scope to a target model scope for a has_one
    /// relation.
    fn relation_pair_scope(
        &self,
        model: &Model,
        pair: FieldId,
        filter: &stmt::Expr<'stmt>,
    ) -> stmt::Query<'stmt> {
        let scope = stmt::Query::filter(model, filter.clone());
        stmt::Query::filter(pair.model, stmt::ExprInSubquery::new(pair, scope))
    }

    fn relation_step(&mut self, field: &Field, f: impl FnOnce(&mut Planner<'_, 'stmt>)) {
        if let Some(pair) = field.pair() {
            if self.relations.last().copied() == Some(pair) {
                return;
            }
        }

        self.relations.push(field.id);

        f(self);

        self.relations.pop();
    }
}<|MERGE_RESOLUTION|>--- conflicted
+++ resolved
@@ -92,13 +92,8 @@
                     );
 
                     if field.nullable {
-<<<<<<< HEAD
-                        let mut stmt = scope.update(&planner.schema);
+                        let mut stmt = scope.update(planner.schema);
                         stmt.assignments.set(field.id, stmt::Value::Null);
-=======
-                        let mut stmt = scope.update(planner.schema);
-                        stmt.set(field.id, stmt::Value::Null);
->>>>>>> a79a0782
                         planner.plan_update(stmt);
                     } else {
                         todo!("delete any models with the association currently being set");
@@ -308,13 +303,8 @@
 
         if self.schema.field(has_one.pair).nullable {
             // TODO: unify w/ has_many ops?
-<<<<<<< HEAD
-            let mut stmt = pair_scope.update(&self.schema);
+            let mut stmt = pair_scope.update(self.schema);
             stmt.assignments.set(has_one.pair, stmt::Value::Null);
-=======
-            let mut stmt = pair_scope.update(self.schema);
-            stmt.set(has_one.pair, stmt::Value::Null);
->>>>>>> a79a0782
             self.plan_update(stmt);
         } else {
             self.plan_delete(pair_scope.delete());
