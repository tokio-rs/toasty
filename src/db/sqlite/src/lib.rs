--- conflicted
+++ resolved
@@ -70,14 +70,7 @@
         let mut stmt = connection.prepare(&sql_str).unwrap();
 
         if ty.is_none() {
-<<<<<<< HEAD
-            let exec = match sql {
-                stmt::Statement::Update(u) if u.pre_condition.is_some() => false,
-                _ => true,
-            };
-=======
-            let exec = !matches!(sql, sql::Statement::Update(u) if u.pre_condition.is_some());
->>>>>>> a79a0782
+            let exec = !matches!(sql, stmt::Statement::Update(u) if u.pre_condition.is_some());
 
             if exec {
                 stmt.execute(rusqlite::params_from_iter(
