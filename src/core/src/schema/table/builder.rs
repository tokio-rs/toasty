--- conflicted
+++ resolved
@@ -483,11 +483,7 @@
         let column = self.table.column(column_id);
 
         if column.ty == primitive.ty {
-<<<<<<< HEAD
             stmt::Expr::column(column)
-=======
-            stmt::Expr::project([i])
->>>>>>> a79a0782
         } else {
             // Project the enum to the model
             let ty_enum = match &column.ty {
@@ -504,11 +500,7 @@
                 })
                 .unwrap();
 
-<<<<<<< HEAD
-            stmt::Expr::project(column, &[variant.discriminant])
-=======
-            stmt::Expr::project([i, variant.discriminant])
->>>>>>> a79a0782
+            stmt::Expr::project(column, [variant.discriminant])
         }
     }
 }