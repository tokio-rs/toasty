--- conflicted
+++ resolved
@@ -258,178 +258,4 @@
 
         Ok(())
     }
-<<<<<<< HEAD
-}
-
-fn mysql_to_toasty(
-    i: usize,
-    row: &mut mysql_async::Row,
-    column: &mysql_async::Column,
-    ty: &stmt::Type,
-) -> stmt::Value {
-    use ColumnType::*;
-
-    match column.column_type() {
-        MYSQL_TYPE_NULL => stmt::Value::Null,
-
-        MYSQL_TYPE_VARCHAR | MYSQL_TYPE_VAR_STRING | MYSQL_TYPE_STRING | MYSQL_TYPE_BLOB => {
-            match ty {
-                stmt::Type::String => extract_or_null(row, i, stmt::Value::String),
-                stmt::Type::Uuid => extract_or_null(row, i, stmt::Value::Uuid),
-                stmt::Type::Bytes => extract_or_null(row, i, stmt::Value::Bytes),
-                _ => todo!("ty={ty:#?}"),
-            }
-        }
-
-        MYSQL_TYPE_TINY | MYSQL_TYPE_SHORT | MYSQL_TYPE_INT24 | MYSQL_TYPE_LONG
-        | MYSQL_TYPE_LONGLONG => match ty {
-            stmt::Type::Bool => extract_or_null(row, i, stmt::Value::Bool),
-            stmt::Type::I8 => extract_or_null(row, i, stmt::Value::I8),
-            stmt::Type::I16 => extract_or_null(row, i, stmt::Value::I16),
-            stmt::Type::I32 => extract_or_null(row, i, stmt::Value::I32),
-            stmt::Type::I64 => extract_or_null(row, i, stmt::Value::I64),
-            stmt::Type::U8 => extract_or_null(row, i, stmt::Value::U8),
-            stmt::Type::U16 => extract_or_null(row, i, stmt::Value::U16),
-            stmt::Type::U32 => extract_or_null(row, i, stmt::Value::U32),
-            stmt::Type::U64 => extract_or_null(row, i, stmt::Value::U64),
-            _ => todo!("ty={ty:#?}"),
-        },
-
-        #[cfg(any(feature = "jiff", feature = "chrono"))]
-        MYSQL_TYPE_TIMESTAMP | MYSQL_TYPE_DATETIME => match ty {
-            #[cfg(feature = "jiff")]
-            stmt::Type::JiffDateTime => jiff_datetime_or_null(row, i, stmt::Value::JiffDateTime),
-            #[cfg(feature = "jiff")]
-            stmt::Type::JiffTimestamp => jiff_datetime_or_null(row, i, |dt| {
-                stmt::Value::JiffTimestamp(
-                    dt.to_zoned(jiff::tz::TimeZone::UTC).unwrap().timestamp(),
-                )
-            }),
-            #[cfg(feature = "chrono")]
-            stmt::Type::ChronoDateTimeUtc => extract_or_null(row, i, |v: chrono::NaiveDateTime| {
-                stmt::Value::ChronoDateTimeUtc(v.and_utc())
-            }),
-            #[cfg(feature = "chrono")]
-            stmt::Type::ChronoNaiveDateTime => {
-                extract_or_null(row, i, stmt::Value::ChronoNaiveDateTime)
-            }
-            _ => {
-                panic!("TIMESTAMP/DATETIME require either the jiff or chrono feature to be enabled")
-            }
-        },
-
-        #[cfg(any(feature = "jiff", feature = "chrono"))]
-        MYSQL_TYPE_DATE => match ty {
-            #[cfg(feature = "jiff")]
-            stmt::Type::JiffDate => match row.take_opt(i).expect("value missing") {
-                Ok(mysql_async::Value::Date(year, month, day, _, _, _, _)) => {
-                    stmt::Value::JiffDate(jiff::civil::Date::constant(
-                        year as i16,
-                        month as i8,
-                        day as i8,
-                    ))
-                }
-                Ok(mysql_async::Value::NULL) | Err(_) => stmt::Value::Null,
-                Ok(v) => panic!("unexpected MySQL value for DATE: {v:#?}"),
-            },
-            #[cfg(feature = "chrono")]
-            stmt::Type::ChronoNaiveDate => extract_or_null(row, i, stmt::Value::ChronoNaiveDate),
-            _ => panic!("DATE requires either the jiff or chrono feature to be enabled"),
-        },
-
-        #[cfg(any(feature = "jiff", feature = "chrono"))]
-        MYSQL_TYPE_TIME => {
-            match ty {
-                #[cfg(feature = "jiff")]
-                stmt::Type::JiffTime => {
-                    match row.take_opt(i).expect("value missing") {
-                        Ok(mysql_async::Value::Time(
-                            _is_negative,
-                            _days,
-                            hour,
-                            minute,
-                            second,
-                            microsecond,
-                        )) => {
-                            stmt::Value::JiffTime(jiff::civil::Time::constant(
-                                hour as i8,
-                                minute as i8,
-                                second as i8,
-                                (microsecond * 1000) as i32, // Convert microseconds to nanoseconds
-                            ))
-                        }
-                        Ok(mysql_async::Value::NULL) | Err(_) => stmt::Value::Null,
-                        Ok(v) => panic!("unexpected MySQL value for TIME: {v:#?}"),
-                    }
-                }
-                #[cfg(feature = "chrono")]
-                stmt::Type::ChronoNaiveTime => {
-                    extract_or_null(row, i, stmt::Value::ChronoNaiveTime)
-                }
-                _ => panic!("TIME requires either the jiff or chrono feature to be enabled"),
-            }
-        }
-
-        MYSQL_TYPE_NEWDECIMAL | MYSQL_TYPE_DECIMAL => match ty {
-            #[cfg(feature = "rust_decimal")]
-            stmt::Type::Decimal => extract_or_null(row, i, |s: String| {
-                stmt::Value::Decimal(s.parse().expect("failed to parse Decimal from MySQL"))
-            }),
-            #[cfg(feature = "bigdecimal")]
-            stmt::Type::BigDecimal => extract_or_null(row, i, |s: String| {
-                stmt::Value::BigDecimal(s.parse().expect("failed to parse BigDecimal from MySQL"))
-            }),
-            _ => todo!("unexpected type for DECIMAL: {ty:#?}"),
-        },
-
-        _ => todo!(
-            "implement MySQL to toasty conversion for `{:#?}`; {:#?}; ty={:#?}",
-            column.column_type(),
-            row.get::<mysql_async::Value, _>(i),
-            ty
-        ),
-    }
-}
-
-/// Helper function to extract a value from a MySQL row or return Null if the value is NULL
-fn extract_or_null<T>(
-    row: &mut mysql_async::Row,
-    i: usize,
-    constructor: fn(T) -> stmt::Value,
-) -> stmt::Value
-where
-    T: mysql_async::prelude::FromValue,
-{
-    match row.take_opt(i).expect("value missing") {
-        Ok(v) => constructor(v),
-        Err(e) => {
-            assert!(matches!(e.0, mysql_async::Value::NULL));
-            stmt::Value::Null
-        }
-    }
-}
-
-#[cfg(feature = "jiff")]
-fn jiff_datetime_or_null(
-    row: &mut mysql_async::Row,
-    i: usize,
-    constructor: fn(jiff::civil::DateTime) -> stmt::Value,
-) -> stmt::Value {
-    match row.take_opt(i).expect("value missing").unwrap() {
-        mysql_async::Value::Date(year, month, day, hour, minute, second, microsecond) => {
-            constructor(jiff::civil::DateTime::constant(
-                year as i16,
-                month as i8,
-                day as i8,
-                hour as i8,
-                minute as i8,
-                second as i8,
-                (microsecond * 1000) as i32, // Convert microseconds to nanoseconds
-            ))
-        }
-        mysql_async::Value::NULL => stmt::Value::Null,
-        v => panic!("unexpected MySQL value for TIMESTAMP/DATETIME: {v:#?}"),
-    }
-=======
->>>>>>> 302ff97c
 }