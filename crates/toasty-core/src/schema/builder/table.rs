--- conflicted
+++ resolved
@@ -393,25 +393,4 @@
             _ => stmt::Expr::cast(expr_column, &primitive.ty),
         }
     }
-<<<<<<< HEAD
-}
-
-fn stmt_ty_to_table(ty: stmt::Type) -> stmt::Type {
-    match ty {
-        stmt::Type::Bool => stmt::Type::Bool,
-        stmt::Type::I8 => stmt::Type::I8,
-        stmt::Type::I16 => stmt::Type::I16,
-        stmt::Type::I32 => stmt::Type::I32,
-        stmt::Type::I64 => stmt::Type::I64,
-        stmt::Type::U8 => stmt::Type::U8,
-        stmt::Type::U16 => stmt::Type::U16,
-        stmt::Type::U32 => stmt::Type::U32,
-        stmt::Type::U64 => stmt::Type::U64,
-        stmt::Type::String => stmt::Type::String,
-        stmt::Type::Uuid => stmt::Type::Uuid,
-        stmt::Type::Id(_) => stmt::Type::String,
-        _ => todo!("{ty:#?}"),
-    }
-=======
->>>>>>> def41941
 }