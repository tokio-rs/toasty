--- conflicted
+++ resolved
@@ -24,15 +24,8 @@
         let mut values = vec![];
 
         for (index, value) in fields.iter().zip(record.fields.into_iter()) {
-<<<<<<< HEAD
             while index >= values.len() {
                 values.push(Value::Null);
-=======
-            assert!(index >= values.len());
-
-            while index > values.len() {
-                values.push(Self::Null);
->>>>>>> 96240fc1
             }
 
             values[index] = value;
