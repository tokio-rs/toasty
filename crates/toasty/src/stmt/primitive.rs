use std::{rc::Rc, sync::Arc};

use crate::{stmt::Id, Model, Result};

use std::borrow::Cow;
use toasty_core::stmt;

pub trait Primitive: Sized {
    const NULLABLE: bool = false;

    fn ty() -> stmt::Type;

    fn load(value: stmt::Value) -> Result<Self>;
}

/// Macro to generate Primitive implementations for numeric types that use `try_into()`
macro_rules! impl_primitive_numeric {
    ($($ty:ty => $stmt_ty:ident),* $(,)?) => {
        $(
            impl Primitive for $ty {
                fn ty() -> stmt::Type {
                    stmt::Type::$stmt_ty
                }

                fn load(value: stmt::Value) -> Result<Self> {
                    value.try_into()
                }
            }
        )*
    };
}

// Generate implementations for all numeric types
impl_primitive_numeric! {
    i8 => I8,
    i16 => I16,
    i32 => I32,
    i64 => I64,
    u8 => U8,
    u16 => U16,
    u32 => U32,
    u64 => U64,
}

// Pointer-sized integers map to fixed-size types internally
impl Primitive for isize {
    fn ty() -> stmt::Type {
        stmt::Type::I64
    }

    fn load(value: stmt::Value) -> Result<Self> {
        value.try_into()
    }
}

impl Primitive for usize {
    fn ty() -> stmt::Type {
        stmt::Type::U64
    }

    fn load(value: stmt::Value) -> Result<Self> {
        value.try_into()
    }
}

impl Primitive for String {
    fn ty() -> stmt::Type {
        stmt::Type::String
    }

    fn load(value: stmt::Value) -> Result<Self> {
        match value {
            stmt::Value::String(v) => Ok(v),
            _ => anyhow::bail!("cannot convert value to String {value:#?}"),
        }
    }
}

impl<T: Model> Primitive for Id<T> {
    fn ty() -> stmt::Type {
        stmt::Type::Id(T::id())
    }

    fn load(value: stmt::Value) -> Result<Self> {
        match value {
            stmt::Value::Id(v) => Ok(Self::from_untyped(v)),
            _ => panic!("cannot convert value to Id; value={value:#?}"),
        }
    }
}

impl<T: Primitive> Primitive for Option<T> {
    fn ty() -> stmt::Type {
        T::ty()
    }
    const NULLABLE: bool = true;

    fn load(value: stmt::Value) -> Result<Self> {
        if value.is_null() {
            Ok(None)
        } else {
            Ok(Some(T::load(value)?))
        }
    }
}

impl<T> Primitive for Cow<'_, T>
where
    T: ToOwned + ?Sized,
    T::Owned: Primitive,
{
    fn ty() -> stmt::Type {
        <T::Owned as Primitive>::ty()
    }

    fn load(value: stmt::Value) -> Result<Self> {
        <T::Owned as Primitive>::load(value).map(Cow::Owned)
    }
}

impl Primitive for uuid::Uuid {
    fn ty() -> stmt::Type {
        stmt::Type::Uuid
    }

    fn load(value: stmt::Value) -> Result<Self> {
        match value {
            stmt::Value::Uuid(v) => Ok(v),
            _ => anyhow::bail!("cannot convert value to uuid::Uuid {value:#?}"),
        }
    }
}

<<<<<<< HEAD
impl<T: Primitive> Primitive for Arc<T> {
    fn ty() -> stmt::Type {
        T::ty()
    }

    fn load(value: stmt::Value) -> Result<Self> {
        <T as Primitive>::load(value).map(Arc::new)
    }
}

impl<T: Primitive> Primitive for Rc<T> {
    fn ty() -> stmt::Type {
        T::ty()
    }

    fn load(value: stmt::Value) -> Result<Self> {
        <T as Primitive>::load(value).map(Rc::new)
    }
}

impl<T: Primitive> Primitive for Box<T> {
    fn ty() -> stmt::Type {
        T::ty()
    }

    fn load(value: stmt::Value) -> Result<Self> {
        <T as Primitive>::load(value).map(Box::new)
=======
#[cfg(feature = "bigdecimal")]
impl Primitive for bigdecimal::BigDecimal {
    fn ty() -> stmt::Type {
        stmt::Type::BigDecimal
    }

    fn load(value: stmt::Value) -> Result<Self> {
        match value {
            stmt::Value::BigDecimal(v) => Ok(v),
            _ => anyhow::bail!("cannot convert value to bigdecimal::BigDecimal {value:#?}"),
        }
>>>>>>> a12d8109
    }
}<|MERGE_RESOLUTION|>--- conflicted
+++ resolved
@@ -131,7 +131,6 @@
     }
 }
 
-<<<<<<< HEAD
 impl<T: Primitive> Primitive for Arc<T> {
     fn ty() -> stmt::Type {
         T::ty()
@@ -159,7 +158,9 @@
 
     fn load(value: stmt::Value) -> Result<Self> {
         <T as Primitive>::load(value).map(Box::new)
-=======
+    }
+}
+
 #[cfg(feature = "bigdecimal")]
 impl Primitive for bigdecimal::BigDecimal {
     fn ty() -> stmt::Type {
@@ -171,6 +172,5 @@
             stmt::Value::BigDecimal(v) => Ok(v),
             _ => anyhow::bail!("cannot convert value to bigdecimal::BigDecimal {value:#?}"),
         }
->>>>>>> a12d8109
     }
 }