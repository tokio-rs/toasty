--- conflicted
+++ resolved
@@ -131,11 +131,19 @@
     }
 }
 
-<<<<<<< HEAD
 impl Primitive for bool {
     fn ty() -> stmt::Type {
         stmt::Type::Bool
-=======
+    }
+
+    fn load(value: stmt::Value) -> Result<Self> {
+        match value {
+            stmt::Value::Bool(v) => Ok(v),
+            _ => anyhow::bail!("cannot convert value to bool: {value:#?}"),
+        }
+    }
+}
+
 impl<T: Primitive> Primitive for Arc<T> {
     fn ty() -> stmt::Type {
         T::ty()
@@ -170,18 +178,12 @@
 impl Primitive for bigdecimal::BigDecimal {
     fn ty() -> stmt::Type {
         stmt::Type::BigDecimal
->>>>>>> def41941
     }
 
     fn load(value: stmt::Value) -> Result<Self> {
         match value {
-<<<<<<< HEAD
-            stmt::Value::Bool(v) => Ok(v),
-            _ => anyhow::bail!("cannot convert value to bool: {value:#?}"),
-=======
             stmt::Value::BigDecimal(v) => Ok(v),
             _ => anyhow::bail!("cannot convert value to bigdecimal::BigDecimal {value:#?}"),
->>>>>>> def41941
         }
     }
 }