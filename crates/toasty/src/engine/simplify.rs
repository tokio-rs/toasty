--- conflicted
+++ resolved
@@ -10,10 +10,7 @@
 mod expr_list;
 mod expr_map;
 mod expr_not;
-<<<<<<< HEAD
-=======
 mod expr_or;
->>>>>>> 5f7b0cda
 mod expr_record;
 mod stmt_query;
 mod value;
@@ -79,10 +76,7 @@
             Expr::List(expr) => self.simplify_expr_list(expr),
             Expr::Map(_) => self.simplify_expr_map(i),
             Expr::Not(expr) => self.simplify_expr_not(expr),
-<<<<<<< HEAD
-=======
             Expr::Or(expr) => self.simplify_expr_or(expr),
->>>>>>> 5f7b0cda
             Expr::Record(expr) => self.simplify_expr_record(expr),
             Expr::IsNull(expr) => self.simplify_expr_is_null(expr),
             _ => None,
