--- conflicted
+++ resolved
@@ -130,19 +130,9 @@
         // Create a new scope for the insert target
         let mut s = self.scope(&stmt.target);
 
-        eprintln!("simplify 1 {:#?}", stmt.source);
         // First, simplify the source
         s.visit_stmt_query_mut(&mut stmt.source);
-        eprintln!("simplify 2 {:#?}", stmt.source);
-
-<<<<<<< HEAD
-        if let stmt::ExprSet::Values(values) = &mut stmt.source.body {
-            s.normalize_insertion_values(values, stmt.target.width(s.schema()));
-        }
-        eprintln!("simplify 3 {:#?}", stmt.source);
-
-=======
->>>>>>> ee83aeaf
+
         if let Some(returning) = &mut stmt.returning {
             s.visit_returning_mut(returning);
         }
@@ -269,29 +259,4 @@
             }
         }
     }
-<<<<<<< HEAD
-
-    fn normalize_insertion_values(&mut self, values: &mut stmt::Values, width: usize) {
-        for row in &mut values.rows {
-            match row {
-                stmt::Expr::Record(row) => {
-                    assert!(row.len() <= width);
-
-                    while row.len() < width {
-                        row.push(stmt::Expr::DEFAULT);
-                    }
-                }
-                stmt::Expr::Value(stmt::Value::Record(row)) => {
-                    assert!(row.len() <= width);
-
-                    while row.len() < width {
-                        row.fields.push(stmt::Value::default());
-                    }
-                }
-                _ => todo!("row={row:#?}"),
-            }
-        }
-    }
-=======
->>>>>>> ee83aeaf
 }