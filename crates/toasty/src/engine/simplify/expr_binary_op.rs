--- conflicted
+++ resolved
@@ -205,7 +205,6 @@
     }
 
     #[test]
-<<<<<<< HEAD
     fn constant_eq_same_values_becomes_true() {
         let (schema, _model) = test_schema();
         let mut simplify = Simplify::new(&schema);
@@ -222,10 +221,6 @@
     #[test]
     fn constant_eq_different_values_becomes_false() {
         let (schema, _model) = test_schema();
-=======
-    fn plain_values_unchanged() {
-        let schema = test_schema();
->>>>>>> b3578e6f
         let mut simplify = Simplify::new(&schema);
 
         // `eq(1, 2)` → `false`
