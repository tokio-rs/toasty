--- conflicted
+++ resolved
@@ -59,7 +59,6 @@
         }
 
         match (&mut *lhs, &mut *rhs) {
-<<<<<<< HEAD
             // Self-comparison, e.g.,
             //
             //  - `x = x` → `true`
@@ -76,7 +75,7 @@
                     }
                 }
                 None
-=======
+            }
             // Constant folding, e.g.
             //
             //   - `5 = 5` → `true`
@@ -98,7 +97,6 @@
                     stmt::BinaryOp::Ge => lhs_val.partial_cmp(&rhs_val).map(|o| o.is_ge().into()),
                     _ => None,
                 }
->>>>>>> 2afbefc0
             }
             (Expr::Cast(cast), Expr::Value(val)) if cast.ty.is_id() => {
                 *lhs = cast.expr.take();
