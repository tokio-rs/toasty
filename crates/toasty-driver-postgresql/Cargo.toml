[package]
name = "toasty-driver-postgresql"
version = "0.1.0"
edition = "2021"

[features]
rust_decimal = ["dep:rust_decimal", "toasty-core/rust_decimal"]
bigdecimal = ["dep:bigdecimal", "toasty-core/bigdecimal"]
jiff = ["dep:jiff", "toasty-core/jiff", "postgres-types/with-jiff-0_2"]
chrono = ["dep:chrono", "toasty-core/chrono", "postgres-types/with-chrono-0_4"]

[dependencies]
toasty-core.workspace = true
toasty-sql.workspace = true

anyhow.workspace = true
rust_decimal = { workspace = true, optional = true, features = ["db-postgres"] }
bigdecimal = { workspace = true, optional = true }
jiff = { workspace = true, optional = true }
<<<<<<< HEAD
chrono = { workspace = true, optional = true }
=======
lru.workspace = true
>>>>>>> 6bef5fbd
postgres.workspace = true
postgres-types.workspace = true
tokio.workspace = true
tokio-postgres.workspace = true
uuid.workspace = true
url.workspace = true<|MERGE_RESOLUTION|>--- conflicted
+++ resolved
@@ -17,11 +17,8 @@
 rust_decimal = { workspace = true, optional = true, features = ["db-postgres"] }
 bigdecimal = { workspace = true, optional = true }
 jiff = { workspace = true, optional = true }
-<<<<<<< HEAD
 chrono = { workspace = true, optional = true }
-=======
 lru.workspace = true
->>>>>>> 6bef5fbd
 postgres.workspace = true
 postgres-types.workspace = true
 tokio.workspace = true
