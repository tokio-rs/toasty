error[E0277]: the trait bound `toasty::HasOne<Option<Profile>>: toasty::stmt::Primitive` is not satisfied
 --> tests/ui/relation_has_one_requires_attr.rs:9:14
  |
9 |     profile: toasty::HasOne<Option<Profile>>,
  |              ^^^^^^^^^^^^^^^^^^^^^^^^^^^^^^^ the trait `toasty::stmt::Primitive` is not implemented for `toasty::HasOne<Option<Profile>>`
  |
  = help: the following other types implement trait `toasty::stmt::Primitive`:
            Arc<T>
            Box<T>
            Cow<'_, T>
            Option<T>
            Rc<T>
            bigdecimal::BigDecimal
            bool
            i16
<<<<<<< HEAD
            i32
            i64
            i8
            isize
=======
>>>>>>> a20956ff
          and $N others<|MERGE_RESOLUTION|>--- conflicted
+++ resolved
@@ -12,12 +12,5 @@
             Rc<T>
             bigdecimal::BigDecimal
             bool
-            i16
-<<<<<<< HEAD
-            i32
-            i64
-            i8
-            isize
-=======
->>>>>>> a20956ff
+            chrono::datetime::DateTime<chrono::offset::utc::Utc>
           and $N others