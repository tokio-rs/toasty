error[E0277]: the trait bound `toasty::HasOne<Option<Profile>>: toasty::stmt::Primitive` is not satisfied
 --> tests/ui/relation_has_one_requires_attr.rs:9:14
  |
9 |     profile: toasty::HasOne<Option<Profile>>,
  |              ^^^^^^^^^^^^^^^^^^^^^^^^^^^^^^^ the trait `toasty::stmt::Primitive` is not implemented for `toasty::HasOne<Option<Profile>>`
  |
  = help: the following other types implement trait `toasty::stmt::Primitive`:
<<<<<<< HEAD
            Arc<T>
            Box<T>
            Option<T>
            Rc<T>
=======
            Cow<'_, T>
            Option<T>
            bigdecimal::BigDecimal
>>>>>>> a12d8109
            i16
            i32
            i64
            i8
<<<<<<< HEAD
=======
            isize
            jiff::civil::date::Date
>>>>>>> a12d8109
          and $N others<|MERGE_RESOLUTION|>--- conflicted
+++ resolved
@@ -5,23 +5,12 @@
   |              ^^^^^^^^^^^^^^^^^^^^^^^^^^^^^^^ the trait `toasty::stmt::Primitive` is not implemented for `toasty::HasOne<Option<Profile>>`
   |
   = help: the following other types implement trait `toasty::stmt::Primitive`:
-<<<<<<< HEAD
             Arc<T>
             Box<T>
+            Cow<'_, T>
             Option<T>
             Rc<T>
-=======
-            Cow<'_, T>
-            Option<T>
             bigdecimal::BigDecimal
->>>>>>> a12d8109
             i16
             i32
-            i64
-            i8
-<<<<<<< HEAD
-=======
-            isize
-            jiff::civil::date::Date
->>>>>>> a12d8109
           and $N others