<<<<<<< HEAD
use std::collections::HashMap;
=======
use std::sync::Mutex;
use tempfile::NamedTempFile;
>>>>>>> a755ffc0
use toasty::driver::Capability;
use toasty::{db, Db};

use crate::Setup;

pub struct SetupSqlite {
    _temp_file: NamedTempFile, // Keep alive for automatic cleanup
    temp_db_path: String,      // Path for connections
    raw_connection: Mutex<rusqlite::Connection>, // Shared connection for raw access
}

impl SetupSqlite {
    pub fn new() -> Self {
        let temp_file =
            NamedTempFile::new().expect("Failed to create temporary file for SQLite test");

        // Get the path as a string for SQLite URL
        let temp_db_path = temp_file.path().display().to_string();

        // Create a raw connection for get_raw_column_value operations
        let raw_connection = rusqlite::Connection::open(&temp_db_path)
            .expect("Failed to create raw SQLite connection");

        Self {
            _temp_file: temp_file,
            temp_db_path,
            raw_connection: Mutex::new(raw_connection),
        }
    }

    /// Access the temporary database file path for raw database operations.
    /// This enables raw storage verification when the unsigned integer support is merged.
    pub fn temp_db_path(&self) -> &str {
        &self.temp_db_path
    }

    /// Get raw column value from the database for verification purposes.
    /// This method uses a shared connection to efficiently retrieve
    /// the actual stored value, enabling raw storage verification.
    pub async fn get_raw_column_value<T>(
        &self,
        table_name: &str,
        column_name: &str,
        id_value: i64,
    ) -> toasty::Result<T>
    where
        T: std::str::FromStr + Send,
        T::Err: std::fmt::Debug,
    {
        // No spawn_blocking needed here because:
        // 1. This is just a test runner, not production code
        // 2. SQLite file operations are typically fast and often cached in memory
        // 3. Test database files are small and local
        let conn = self
            .raw_connection
            .lock()
            .map_err(|e| toasty::Error::msg(format!("Failed to acquire connection lock: {e}")))?;

        // Query the raw value from the database
        let query = format!("SELECT {column_name} FROM {table_name} WHERE id = ?");

        let mut stmt = conn
            .prepare(&query)
            .map_err(|e| toasty::Error::msg(format!("Failed to prepare query: {e}")))?;

        let raw_value: String = stmt
            .query_row([id_value], |row| row.get(0))
            .map_err(|e| toasty::Error::msg(format!("Failed to query raw value: {e}")))?;

        // Parse the raw value to the expected type
        raw_value.parse::<T>().map_err(|e| {
            toasty::Error::msg(format!("Failed to parse raw value '{raw_value}': {e:?}"))
        })
    }
}

impl Default for SetupSqlite {
    fn default() -> Self {
        Self::new()
    }
}

#[async_trait::async_trait]
impl Setup for SetupSqlite {
    async fn connect(&self, mut builder: db::Builder) -> toasty::Result<Db> {
        // Use temporary file database for consistent access across connections
        let url = format!("sqlite:{}", self.temp_db_path);
        builder.connect(&url).await
    }

    fn capability(&self) -> &Capability {
        &Capability::SQLITE
    }

    // Temporary file cleanup is handled automatically by NamedTempFile::drop()
    async fn cleanup_my_tables(&self) -> toasty::Result<()> {
        Ok(())
    }

    async fn get_raw_column_value<T>(
        &self,
        table: &str,
        column: &str,
        filter: HashMap<String, toasty_core::stmt::Value>,
    ) -> toasty::Result<T>
    where
        T: TryFrom<toasty_core::stmt::Value, Error = toasty_core::Error>,
    {
        // For SQLite in-memory databases, we can't access the same database from a different connection
        // This is a limitation of the current test setup. In a real application, you'd use a file-based
        // database or share the connection. For now, we'll return an informative error.

        // However, let's try to implement this properly for when file-based databases are used
        // or for future improvements to the test infrastructure.

        // Build WHERE clause from filter
        let mut where_conditions = Vec::new();
        let mut sqlite_params = Vec::new();

        for (col_name, value) in filter {
            where_conditions.push(format!("{col_name} = ?"));

            // Convert stmt::Value to SQLite parameter
            match value {
                toasty_core::stmt::Value::String(s) => sqlite_params.push(s),
                toasty_core::stmt::Value::I64(i) => sqlite_params.push(i.to_string()),
                toasty_core::stmt::Value::U64(u) => sqlite_params.push(u.to_string()),
                toasty_core::stmt::Value::I32(i) => sqlite_params.push(i.to_string()),
                toasty_core::stmt::Value::I16(i) => sqlite_params.push(i.to_string()),
                toasty_core::stmt::Value::I8(i) => sqlite_params.push(i.to_string()),
                toasty_core::stmt::Value::U32(u) => sqlite_params.push(u.to_string()),
                toasty_core::stmt::Value::U16(u) => sqlite_params.push(u.to_string()),
                toasty_core::stmt::Value::U8(u) => sqlite_params.push(u.to_string()),
                toasty_core::stmt::Value::Bool(b) => {
                    sqlite_params.push(if b { "1".to_string() } else { "0".to_string() })
                }
                toasty_core::stmt::Value::Id(id) => sqlite_params.push(id.to_string()),
                _ => {
                    return Err(toasty::Error::msg(format!(
                        "Unsupported filter value type for SQLite: {value:?}"
                    )))
                }
            }
        }

        let where_clause = if where_conditions.is_empty() {
            String::new()
        } else {
            format!(" WHERE {}", where_conditions.join(" AND "))
        };

        let query = format!("SELECT {column} FROM {table}{where_clause}");

        // Try to connect to a SQLite database
        // For in-memory databases, this will fail as expected
        // For file-based databases, this could work
        match std::env::var("TOASTY_TEST_SQLITE_URL") {
            Ok(url) if !url.contains(":memory:") => {
                // File-based database - we can try to connect
                use rusqlite::Connection;

                let conn = Connection::open(&url)
                    .map_err(|e| toasty::Error::msg(format!("SQLite connection failed: {e}")))?;

                let mut stmt = conn
                    .prepare(&query)
                    .map_err(|e| toasty::Error::msg(format!("SQLite prepare failed: {e}")))?;

                let string_params: Vec<&str> = sqlite_params.iter().map(|s| s.as_str()).collect();
                let params_refs: Vec<&dyn rusqlite::ToSql> = string_params
                    .iter()
                    .map(|s| s as &dyn rusqlite::ToSql)
                    .collect();

                let mut rows = stmt
                    .query(&params_refs[..])
                    .map_err(|e| toasty::Error::msg(format!("SQLite query failed: {e}")))?;

                if let Some(row) = rows
                    .next()
                    .map_err(|e| toasty::Error::msg(format!("SQLite row fetch failed: {e}")))?
                {
                    let stmt_value = self.sqlite_row_to_stmt_value(&row, 0)?;
                    stmt_value.try_into().map_err(|e: toasty_core::Error| {
                        toasty::Error::msg(format!("Validation failed: {e}"))
                    })
                } else {
                    Err(toasty::Error::msg("No rows found"))
                }
            }
            _ => {
                // In-memory database or no URL specified
                Err(toasty::Error::msg(
                    "SQLite in-memory database raw value access not yet implemented",
                ))
            }
        }
    }
}

impl SetupSqlite {
    fn sqlite_row_to_stmt_value(
        &self,
        row: &rusqlite::Row,
        col: usize,
    ) -> toasty::Result<toasty_core::stmt::Value> {
        use rusqlite::types::ValueRef;

        let value_ref = row
            .get_ref(col)
            .map_err(|e| toasty::Error::msg(format!("SQLite column access failed: {e}")))?;

        match value_ref {
            ValueRef::Integer(i) => Ok(toasty_core::stmt::Value::I64(i)),
            ValueRef::Real(f) => {
                // SQLite stores all numbers as either INTEGER or REAL
                // For our purposes, we'll convert REAL back to string to preserve precision
                Ok(toasty_core::stmt::Value::String(f.to_string()))
            }
            ValueRef::Text(s) => {
                let text = std::str::from_utf8(s).map_err(|e| {
                    toasty::Error::msg(format!("SQLite text conversion failed: {e}"))
                })?;
                Ok(toasty_core::stmt::Value::String(text.to_string()))
            }
            ValueRef::Blob(_) => Err(toasty::Error::msg("SQLite BLOB type not supported")),
            ValueRef::Null => Ok(toasty_core::stmt::Value::Null),
        }
    }
}<|MERGE_RESOLUTION|>--- conflicted
+++ resolved
@@ -1,9 +1,6 @@
-<<<<<<< HEAD
 use std::collections::HashMap;
-=======
 use std::sync::Mutex;
 use tempfile::NamedTempFile;
->>>>>>> a755ffc0
 use toasty::driver::Capability;
 use toasty::{db, Db};
 
@@ -75,8 +72,40 @@
 
         // Parse the raw value to the expected type
         raw_value.parse::<T>().map_err(|e| {
-            toasty::Error::msg(format!("Failed to parse raw value '{raw_value}': {e:?}"))
+            toasty::Error::msg(format!(
+                "Failed to parse raw value '{raw_value}': {e:?}"
+            ))
         })
+    }
+
+    /// Helper method to convert SQLite row values to stmt::Value for unsigned integer support
+    fn sqlite_row_to_stmt_value(
+        &self,
+        row: &rusqlite::Row,
+        col: usize,
+    ) -> toasty::Result<toasty_core::stmt::Value> {
+        use rusqlite::types::ValueRef;
+
+        let value_ref = row
+            .get_ref(col)
+            .map_err(|e| toasty::Error::msg(format!("SQLite column access failed: {e}")))?;
+
+        match value_ref {
+            ValueRef::Integer(i) => Ok(toasty_core::stmt::Value::I64(i)),
+            ValueRef::Real(f) => {
+                // SQLite stores all numbers as either INTEGER or REAL
+                // For our purposes, we'll convert REAL back to string to preserve precision
+                Ok(toasty_core::stmt::Value::String(f.to_string()))
+            }
+            ValueRef::Text(s) => {
+                let text = std::str::from_utf8(s).map_err(|e| {
+                    toasty::Error::msg(format!("SQLite text conversion failed: {e}"))
+                })?;
+                Ok(toasty_core::stmt::Value::String(text.to_string()))
+            }
+            ValueRef::Blob(_) => Err(toasty::Error::msg("SQLite BLOB type not supported")),
+            ValueRef::Null => Ok(toasty_core::stmt::Value::Null),
+        }
     }
 }
 
@@ -89,7 +118,7 @@
 #[async_trait::async_trait]
 impl Setup for SetupSqlite {
     async fn connect(&self, mut builder: db::Builder) -> toasty::Result<Db> {
-        // Use temporary file database for consistent access across connections
+        // Use temporary file-based database instead of in-memory
         let url = format!("sqlite:{}", self.temp_db_path);
         builder.connect(&url).await
     }
@@ -103,6 +132,8 @@
         Ok(())
     }
 
+    /// Get raw column value from the database for verification purposes.
+    /// This method supports the unsigned integer testing by providing access to raw stored values.
     async fn get_raw_column_value<T>(
         &self,
         table: &str,
@@ -112,13 +143,6 @@
     where
         T: TryFrom<toasty_core::stmt::Value, Error = toasty_core::Error>,
     {
-        // For SQLite in-memory databases, we can't access the same database from a different connection
-        // This is a limitation of the current test setup. In a real application, you'd use a file-based
-        // database or share the connection. For now, we'll return an informative error.
-
-        // However, let's try to implement this properly for when file-based databases are used
-        // or for future improvements to the test infrastructure.
-
         // Build WHERE clause from filter
         let mut where_conditions = Vec::new();
         let mut sqlite_params = Vec::new();
@@ -157,80 +181,60 @@
 
         let query = format!("SELECT {column} FROM {table}{where_clause}");
 
-        // Try to connect to a SQLite database
-        // For in-memory databases, this will fail as expected
-        // For file-based databases, this could work
-        match std::env::var("TOASTY_TEST_SQLITE_URL") {
-            Ok(url) if !url.contains(":memory:") => {
-                // File-based database - we can try to connect
-                use rusqlite::Connection;
-
-                let conn = Connection::open(&url)
-                    .map_err(|e| toasty::Error::msg(format!("SQLite connection failed: {e}")))?;
-
-                let mut stmt = conn
-                    .prepare(&query)
-                    .map_err(|e| toasty::Error::msg(format!("SQLite prepare failed: {e}")))?;
-
-                let string_params: Vec<&str> = sqlite_params.iter().map(|s| s.as_str()).collect();
-                let params_refs: Vec<&dyn rusqlite::ToSql> = string_params
-                    .iter()
-                    .map(|s| s as &dyn rusqlite::ToSql)
-                    .collect();
-
-                let mut rows = stmt
-                    .query(&params_refs[..])
-                    .map_err(|e| toasty::Error::msg(format!("SQLite query failed: {e}")))?;
-
-                if let Some(row) = rows
-                    .next()
-                    .map_err(|e| toasty::Error::msg(format!("SQLite row fetch failed: {e}")))?
-                {
-                    let stmt_value = self.sqlite_row_to_stmt_value(&row, 0)?;
-                    stmt_value.try_into().map_err(|e: toasty_core::Error| {
-                        toasty::Error::msg(format!("Validation failed: {e}"))
-                    })
-                } else {
-                    Err(toasty::Error::msg("No rows found"))
-                }
-            }
-            _ => {
-                // In-memory database or no URL specified
-                Err(toasty::Error::msg(
-                    "SQLite in-memory database raw value access not yet implemented",
-                ))
-            }
-        }
-    }
-}
-
-impl SetupSqlite {
-    fn sqlite_row_to_stmt_value(
-        &self,
-        row: &rusqlite::Row,
-        col: usize,
-    ) -> toasty::Result<toasty_core::stmt::Value> {
-        use rusqlite::types::ValueRef;
-
-        let value_ref = row
-            .get_ref(col)
-            .map_err(|e| toasty::Error::msg(format!("SQLite column access failed: {e}")))?;
-
-        match value_ref {
-            ValueRef::Integer(i) => Ok(toasty_core::stmt::Value::I64(i)),
-            ValueRef::Real(f) => {
-                // SQLite stores all numbers as either INTEGER or REAL
-                // For our purposes, we'll convert REAL back to string to preserve precision
-                Ok(toasty_core::stmt::Value::String(f.to_string()))
-            }
-            ValueRef::Text(s) => {
-                let text = std::str::from_utf8(s).map_err(|e| {
-                    toasty::Error::msg(format!("SQLite text conversion failed: {e}"))
-                })?;
-                Ok(toasty_core::stmt::Value::String(text.to_string()))
-            }
-            ValueRef::Blob(_) => Err(toasty::Error::msg("SQLite BLOB type not supported")),
-            ValueRef::Null => Ok(toasty_core::stmt::Value::Null),
-        }
+        // Use the shared connection for efficient access
+        let conn = self
+            .raw_connection
+            .lock()
+            .map_err(|e| toasty::Error::msg(format!("Failed to acquire connection lock: {e}")))?;
+
+        let mut stmt = conn
+            .prepare(&query)
+            .map_err(|e| toasty::Error::msg(format!("SQLite prepare failed: {e}")))?;
+
+        let string_params: Vec<&str> = sqlite_params.iter().map(|s| s.as_str()).collect();
+        let params_refs: Vec<&dyn rusqlite::ToSql> = string_params
+            .iter()
+            .map(|s| s as &dyn rusqlite::ToSql)
+            .collect();
+
+        let mut rows = stmt
+            .query(&params_refs[..])
+            .map_err(|e| toasty::Error::msg(format!("SQLite query failed: {e}")))?;
+
+        if let Some(row) = rows
+            .next()
+            .map_err(|e| toasty::Error::msg(format!("SQLite row fetch failed: {e}")))?
+        {
+            let stmt_value = self.sqlite_row_to_stmt_value(&row, 0)?;
+            stmt_value.try_into().map_err(|e: toasty_core::Error| {
+                toasty::Error::msg(format!("Validation failed: {e}"))
+            })
+        } else {
+            Err(toasty::Error::msg("No rows found"))
+        }
+    }
+}
+
+#[cfg(test)]
+mod tests {
+    use super::*;
+
+    #[tokio::test]
+    async fn test_raw_storage_infrastructure() {
+        let setup = SetupSqlite::new();
+
+        // Verify that the temp file path is accessible
+        let path = setup.temp_db_path();
+        assert!(!path.is_empty(), "Temp database path should not be empty");
+
+        // Verify that the temp file exists
+        assert!(
+            std::path::Path::new(path).exists(),
+            "Temp database file should exist"
+        );
+
+        println!("✅ Raw storage infrastructure test PASSED");
+        println!("   - Temp database path: {}", path);
+        println!("   - get_raw_column_value method available for future use");
     }
 }