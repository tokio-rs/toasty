name: Cargo Build & Test

on:
    push:
        branches:
        - main
    pull_request:

env:
    CARGO_TERM_COLOR: always
    RUSTFLAGS: -D warnings

jobs:
    check:
        name: cargo check
        runs-on: ubuntu-latest
        steps:
        - uses: actions/checkout@v4
        - uses: dtolnay/rust-toolchain@stable
          with:
            components: rustfmt
        - uses: Swatinem/rust-cache@v2
          with:
            save-if: ${{ github.ref == 'refs/heads/main' }}
        - name: cargo check
          run: cargo check --workspace --all-features
        - name: cargo fmt
          run: cargo fmt --all --check

    clippy:
        name: cargo clippy
        runs-on: ubuntu-latest
        steps:
        - uses: actions/checkout@v4
        - uses: dtolnay/rust-toolchain@stable
          with:
            components: clippy
        - uses: Swatinem/rust-cache@v2
          with:
            save-if: ${{ github.ref == 'refs/heads/main' }}
        - name: cargo clippy
          run: cargo clippy --workspace --all-features

    test-all-databases:
        needs: check
        name: Run tests with all databases
        runs-on: ubuntu-latest
        env:
<<<<<<< HEAD
            AWS_ENDPOINT_URL_DYNAMODB: http://localhost:8000
        strategy:
          fail-fast: false
          matrix:
            features:
              - sqlite
              - libsql
              - dynamodb
=======
            AWS_ENDPOINT_URL: http://localhost:8000
>>>>>>> 11c3b3e3
        steps:
        - uses: actions/checkout@v4
        - uses: dtolnay/rust-toolchain@stable
        - uses: Swatinem/rust-cache@v2
          with:
            save-if: ${{ github.ref == 'refs/heads/main' }}
        - name: Start dynamodb-local
          if: matrix.features == 'dynamodb'
          run: sudo docker run --name dynamodb -d -p 8000:8000 amazon/dynamodb-local:latest -jar DynamoDBLocal.jar -port 8000
        - name: cargo test
          run: cargo test --workspace --no-default-features --features "${{ matrix.features }}"

    test-postgresql:
        needs: check
        name: Run tests for PostgreSQL
        runs-on: ubuntu-latest
        services:
          postgresql:
            image: postgres:17
            env:
              POSTGRES_USER: toasty
              POSTGRES_PASSWORD: toasty
              POSTGRES_DB: toasty
            ports:
              - 5432:5432
            options: --health-cmd pg_isready --health-interval 10s --health-timeout 5s --health-retries 5
        env:
            DATABASE_URL: postgres://toasty:toasty@localhost/toasty
        steps:
        - uses: actions/checkout@v4
        - uses: dtolnay/rust-toolchain@stable
        - uses: Swatinem/rust-cache@v2
          with:
            save-if: ${{ github.ref == 'refs/heads/main' }}
        - name: cargo test
          run: cargo run --bin example-hello-toasty --features postgresql

    test-all-os:
        needs: check
        name: Run tests on all operating systems
        runs-on: ${{ matrix.os }}
        strategy:
          matrix:
            os:
              - windows-latest
              - ubuntu-latest
              - macos-latest
        env:
            AWS_ENDPOINT_URL_DYNAMODB: http://localhost:8000
        steps:
        - uses: actions/checkout@v4
        - uses: dtolnay/rust-toolchain@stable
        - uses: Swatinem/rust-cache@v2
          with:
            save-if: ${{ github.ref == 'refs/heads/main' }}
        - name: cargo test
          run: cargo test --workspace
        - name: Run examples
          run: scripts/gen-examples run

    examples:
        needs: check
        name: Build the `hello-toasty` example with each feature
        runs-on: ubuntu-latest
        steps:
        - uses: actions/checkout@v4
        - uses: dtolnay/rust-toolchain@stable
        - uses: Swatinem/rust-cache@v2
          with:
            save-if: ${{ github.ref == 'refs/heads/main' }}
        - run: cargo install cargo-hack
        - run: cd examples/hello-toasty && cargo hack build --each-feature<|MERGE_RESOLUTION|>--- conflicted
+++ resolved
@@ -46,8 +46,7 @@
         name: Run tests with all databases
         runs-on: ubuntu-latest
         env:
-<<<<<<< HEAD
-            AWS_ENDPOINT_URL_DYNAMODB: http://localhost:8000
+            AWS_ENDPOINT_URL: http://localhost:8000
         strategy:
           fail-fast: false
           matrix:
@@ -55,9 +54,6 @@
               - sqlite
               - libsql
               - dynamodb
-=======
-            AWS_ENDPOINT_URL: http://localhost:8000
->>>>>>> 11c3b3e3
         steps:
         - uses: actions/checkout@v4
         - uses: dtolnay/rust-toolchain@stable
